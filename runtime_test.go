--- conflicted
+++ resolved
@@ -68,11 +68,7 @@
 		runtime: runtime,
 	}
 	// Retrieve the Image
-<<<<<<< HEAD
-	if err := srv.ImagePull(unitTestImageName, "", "", os.Stdout, false, nil); err != nil {
-=======
-	if err := srv.ImagePull(unitTestImageName, "", "", os.Stdout, utils.NewStreamFormatter(false)); err != nil {
->>>>>>> e42eb7fa
+	if err := srv.ImagePull(unitTestImageName, "", "", os.Stdout, utils.NewStreamFormatter(false), nil); err != nil {
 		panic(err)
 	}
 }
